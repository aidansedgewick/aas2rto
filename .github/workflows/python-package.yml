# This workflow will install Python dependencies, run tests and lint with a variety of Python versions
# For more information see: https://help.github.com/actions/language-and-framework-guides/using-python-with-github-actions

name: Python package

on:
  push:
    branches: [ main ]
  pull_request:
    branches: [ main ]
  workflow_dispatch:

jobs:
  build:

    runs-on: ubuntu-latest
    strategy:
      fail-fast: false
      matrix:
        python-version: [3.8, 3.9]

    steps:
    - uses: actions/checkout@v2
    - name: Set up Python ${{ matrix.python-version }}
      uses: actions/setup-python@v2
      with:
        python-version: ${{ matrix.python-version }}
    - name: Install dependencies
      run: |
        python3 -m pip install --upgrade pip
        python3 -m pip install flake8 pytest pytest-cov numpy
        if [ -f requirements.txt ]; then pip install -r requirements.txt; fi
    - name: Install package
      run: |
        python3 setup.py install
        # python3 -m pip install -e .
    #- name: Lint with flake8
    #  run: |
    #    # stop the build if there are Python syntax errors or undefined names
    #    flake8 . --count --select=E9,F63,F7,F82 --show-source --statistics
    #    # exit-zero treats all errors as warnings. The GitHub editor is 127 chars wide
    #    flake8 . --count --exit-zero --max-complexity=10 --max-line-length=127 --statistics
    - name: Test with pytest
      run: |
        pytest --cov=dk154_targets --cov-report=xml test_dk154_targets
<<<<<<< HEAD
    - name: Upload coverage to Codecov
      uses: codecov/codecov-action@v2
=======
    - name: Upload coverage reports to Codecov
      uses: codecov/codecov-action@v3
>>>>>>> 937cf4c7
      with:
        token: ${{ secrets.CODECOV_TOKEN }}
        directory: ./coverage/reports/
        env_vars: OS,PYTHON
        fail_ci_if_error: false
        files: ./coverage.xml
        flags: unittests
        name: codecov-umbrella
        #path_to_write_report: ./coverage/reports/codecov_report.xml
        verbose: true<|MERGE_RESOLUTION|>--- conflicted
+++ resolved
@@ -43,13 +43,8 @@
     - name: Test with pytest
       run: |
         pytest --cov=dk154_targets --cov-report=xml test_dk154_targets
-<<<<<<< HEAD
-    - name: Upload coverage to Codecov
-      uses: codecov/codecov-action@v2
-=======
     - name: Upload coverage reports to Codecov
-      uses: codecov/codecov-action@v3
->>>>>>> 937cf4c7
+      uses: codecov/codecov-action@v4.0.1
       with:
         token: ${{ secrets.CODECOV_TOKEN }}
         directory: ./coverage/reports/

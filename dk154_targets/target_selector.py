import logging
import os
import shutil
import sys
import time
import traceback
import warnings
import yaml
from pathlib import Path
from typing import Callable, Dict, List, Set

import numpy as np

import pandas as pd

import matplotlib
import matplotlib.pyplot as plt

import astropy.units as u
from astropy.coordinates import EarthLocation
from astropy.time import Time

from astroplan import Observer
from astroplan.plots import plot_altitude

from dk154_targets import Target
from dk154_targets import query_managers
from dk154_targets import messengers
from dk154_targets.lightcurve_compilers import DefaultLightcurveCompiler
from dk154_targets.obs_info import ObservatoryInfo
from dk154_targets.utils import print_header, calc_file_age, check_config_keys

from dk154_targets import paths

logger = logging.getLogger(__name__.split(".")[-1])

matplotlib.use("Agg")


VALID_SKIP_TASKS = (
    "qm_tasks",
    "pre_check",
    "modeling",
    "plotting",
)


class TargetSelector:
    """
    The main api.

    Parameters
    ----------
    selector_config
        A dictionary, with keys {expected_config_keys}

    """

    expected_config_keys = (
        "selector_parameters",
        "query_managers",
        "observatories",
        "messengers",
        "paths",
    )
    default_selector_parameters = {
        "sleep_time": 600.0,
        "unranked_value": 9999,
        "minimum_score": 0.0,
        "retained_existing_targets_files": 5,
        "skip_tasks": [],
        "lazy_modeling": True,
        "lazy_plotting": True,
        "plotting_interval": 0.25,
        "write_comments": False,
    }
    expected_messenger_keys = ("telegram", "slack")

    def __init__(self, selector_config: dict, create_paths=True):
        # Unpack configs.
        self.selector_config = selector_config
        check_config_keys(
            selector_config.keys(), self.expected_config_keys, name="selector_config"
        )

        self.selector_parameters = self.default_selector_parameters.copy()
        selector_parameters = self.selector_config.get("selector_parameters", {})
        self.selector_parameters.update(selector_parameters)
        check_config_keys(
            selector_parameters.keys(), self.default_selector_parameters.keys(), name="selector_parameters"
        )
        
        self.query_manager_config = self.selector_config.get("query_managers", {})
        self.observatory_config = self.selector_config.get("observatories", {})
        self.messenger_config = self.selector_config.get("messengers", {})
        self.paths_config = self.selector_config.get("paths", {})
        # to keep the targets. Do this here as initQM needs to know about it.
        self.target_lookup = self._create_empty_target_lookup()

        # Prepare paths
        self.process_paths(create_paths=create_paths)

        # Initialise some things.
        self.initialize_query_managers(create_paths=create_paths)
        self.initialize_observatories()
        self.initialize_messengers()

    def __setitem__(self, objectId, target):
        if not isinstance(target, Target):
            class_name = target.__class__.__name__
            msg = f"Cannot add {objectId} (type={class_name}) to target list."
            raise ValueError(msg)
        self.target_lookup[objectId] = target

    def __getitem__(self, objectId):
        return self.target_lookup[objectId]

    def __iter__(self):
        for target, objectId in self.target_lookup.items():
            yield target, objectId

    def __contains__(self, member):
        return member in self.target_lookup

    @classmethod
    def from_config(cls, config_path):
        config_path = Path(config_path)

        with open(config_path, "r") as f:
            selector_config = yaml.load(f, Loader=yaml.FullLoader)
            selector = cls(selector_config)
            return selector

    def _create_empty_target_lookup(self) -> Dict[str, Target]:
        """Returns an empty dictionary. Only for type hinting."""
        return dict()

    def process_paths(self, create_paths=True):
        self.base_path = paths.wkdir
        project_path = self.paths_config.pop("project_path", "default")
        if project_path == "default":
            project_path = self.base_path / "projects/default"
        self.project_path = Path(project_path)
        msg = (
            f"set project path at:\n    \033[36;1m{self.project_path.absolute()}\033[0m"
        )
        logger.info(msg)
        self.paths = {"base_path": self.base_path, "project_path": self.project_path}
        for location, raw_path in self.paths_config.items():
            if Path(raw_path).is_absolute():
                formatted_path = Path(raw_path)
            else:
                parts = str(raw_path).split("/")
                if parts[0].startswith("$"):
                    # eg. replace `$my_cool_dir/blah/blah` with `paths["my_cool_dir"]`
                    parent_name = parts[0][1:]
                    parent = self.paths[parent_name]
                    formatted_parts = [Path(p) for p in parts[1:]]
                else:
                    parent = self.project_path
                    formatted_parts = [Path(p) for p in parts]
                formatted_path = parent.joinpath(*formatted_parts)
            self.paths[location] = formatted_path

        if "data_path" not in self.paths:
            self.paths["data_path"] = self.project_path / paths.default_data_dir
        self.data_path = self.paths["data_path"]

        if "outputs_path" not in self.paths:
            self.paths["outputs_path"] = self.project_path / paths.default_outputs_dir
        self.outputs_path = self.paths["outputs_path"]

        if "opp_targets_path" not in self.paths:
            self.paths["opp_targets_path"] = (
                self.project_path / paths.default_opp_targets_dir
            )
        self.opp_targets_path = self.paths["opp_targets_path"]

        if "scratch_path" not in self.paths:
            self.paths["scratch_path"] = self.project_path / paths.default_scratch_dir
        self.scratch_path = self.paths["scratch_path"]
        self.lc_scratch_path = self.scratch_path / "lc"
        self.oc_scratch_path = self.scratch_path / "oc"

        if "comments_path" not in self.paths:
            self.paths["comments_path"] = self.project_path / "comments"
        self.comments_path = self.paths["comments_path"]

        if "rejected_targets_path" not in self.paths:
            self.paths["rejected_targets_path"] = self.project_path / "rejected_targets"
        self.rejected_targets_path = self.paths["rejected_targets_path"]

        if "existing_targets_path" not in self.paths:
            self.paths["existing_targets_path"] = self.data_path / "existing_targets"
        self.existing_targets_path = self.paths["existing_targets_path"]

        if create_paths:
            self.project_path.mkdir(exist_ok=True, parents=True)
            self.data_path.mkdir(exist_ok=True, parents=True)
            self.outputs_path.mkdir(exist_ok=True, parents=True)
            self.opp_targets_path.mkdir(exist_ok=True, parents=True)
            self.lc_scratch_path.mkdir(exist_ok=True, parents=True)
            self.oc_scratch_path.mkdir(exist_ok=True, parents=True)
            self.comments_path.mkdir(exist_ok=True, parents=True)
            self.rejected_targets_path.mkdir(exist_ok=True, parents=True)
            self.existing_targets_path.mkdir(exist_ok=True, parents=True)

    def _initialise_query_manager_lookup(
        self,
    ) -> Dict[str, query_managers.BaseQueryManager]:
        """Only for type hinting..."""
        return {}

    def initialize_query_managers(self, create_paths=True):
        self.query_managers = self._initialise_query_manager_lookup()
        self.qm_order = []
        for qm_name, qm_config in self.query_manager_config.items():
            if not qm_config.get("use", True):
                logger.info(f"Skip {qm_name} init")
                continue
            self.qm_order.append(qm_name)  # In case the config order is very important.

            qm_args = (qm_config, self.target_lookup)
            qm_kwargs = dict(parent_path=self.data_path, create_paths=create_paths)
            if qm_name == "alerce":
                qm = query_managers.AlerceQueryManager(*qm_args, **qm_kwargs)
                self.alerce_query_manager = qm
            elif qm_name == "atlas":
                qm = query_managers.AtlasQueryManager(*qm_args, **qm_kwargs)
                self.atlas_query_manager = qm
            elif qm_name == "fink":
                qm = query_managers.FinkQueryManager(*qm_args, **qm_kwargs)
                self.fink_query_manager = qm
            elif qm_name == "lasair":
                qm = query_managers.LasairQueryManager(*qm_args, **qm_kwargs)
                self.lasair_query_manager = qm
            elif qm_name == "sdss":
                raise NotImplementedError("sdss qm not implemented.")
                qm = query_managers.SdssQueryManager(*qm_args, **qm_kwargs)
            elif qm_name == "tns":
                qm = query_managers.TnsQueryManager(*qm_args, **qm_kwargs)
                self.tns_query_manager = qm
            elif qm_name == "yse":
                raise NotImplementedError("yse not yet implemented")
                qm = query_managers.YseQueryManager(*qm_args, **qm_kwargs)
                self.yse_query_manager = qm
            else:
                msg = f"init query manager for {qm_name}"
                logger.warning(f"no known query manager for {qm_name}")
                qm = query_managers.GenericQueryManager(*qm_args, **qm_kwargs)
            self.query_managers[qm_name] = qm

        if len(self.query_managers) == 0:
            logger.warning("no query managers initialised!")

    def initialize_observatories(self) -> Dict[str, Observer]:
        logger.info(f"init observatories")
        self.observatories = {"no_observatory": None}
        for obs_name, location_identifier in self.observatory_config.items():
            if isinstance(location_identifier, str):
                earth_loc = EarthLocation.of_site(location_identifier)
            else:
                earth_loc = EarthLocation(**location_identifier)
            observatory = Observer(location=earth_loc, name=obs_name)
            self.observatories[obs_name] = observatory
        logger.info(f"init {len(self.observatories)} including `no_observatory`")

    def initialize_messengers(self):
        self.messengers = {}
        self.telegram_messenger = None
        self.slack_messenger = None
        for m_name, msgr_config in self.messenger_config.items():
            if not msgr_config.get("use", True):
                logger.info(f"Skip messenger {m_name} init")
                continue
            if m_name == "telegram":
                msgr = messengers.TelegramMessenger(msgr_config)
                self.telegram_messenger = msgr
            elif m_name == "slack":
                msgr = messengers.SlackMessenger(msgr_config)
                self.slack_messenger = msgr
            else:
                raise NotImplementedError(f"No messenger {m_name}")
            self.messengers[m_name] = msgr

    def add_target(self, target: Target):
        if target.objectId in self.target_lookup:
            raise ValueError(f"obj {target.objectId} already in target_lookup")
        self.target_lookup[target.objectId] = target

    def compute_observatory_info(
        self, t_ref: Time = None, horizon: u.Quantity = -18 * u.deg
    ):
        """
        Precompute some expensive information about the altitude for each observatory.

        access in a target with eg. `my_target.observatory_info["lasilla"]`
        """
        t_ref = t_ref or Time.now()

        for obs_name, observatory in self.observatories.items():
            if observatory is None:
                continue

            obs_info = ObservatoryInfo.for_observatory(
                observatory, t_ref=t_ref, horizon=horizon
            )

            for objectId, target in self.target_lookup.items():
                target_obs_info = obs_info.copy()
                assert target_obs_info.target_altaz is None
                if target.coord is not None:
                    target_obs_info.set_target_altaz(target.coord, observatory)
                target.observatory_info[obs_name] = target_obs_info
                if target.observatory_info[obs_name].target_altaz is None:
                    msg = f"\033[33m{objectId} {obs_name} altaz missing\033[0m"
                    logger.warning(msg)

    def check_for_targets_of_opportunity(self):
        logger.info("check for targets of opportunity")
        opp_target_file_list = self.opp_targets_path.glob("*.yaml")
        failed_targets = []
        existing_targets = []
        successful_targets = []
        for opp_target_file in opp_target_file_list:
            with open(opp_target_file, "r") as f:
                target_config = yaml.load(f, Loader=yaml.FullLoader)
                objectId = target_config.get("objectId", None)
                ra = target_config.get("ra", None)
                dec = target_config.get("dec", None)
                msg = (
                    f"Your config has {target_config.keys()}. "
                    "You should provide minimum of: "
                    "\033[31;1mobjectId, ra, dec\033[0m"  # codes colour red.
                )
                if any([x is None for x in [objectId, ra, dec]]):
                    logger.warning(msg)
                    failed_targets.append(opp_target_file)
                    continue
                base_score = target_config.get("base_score", None)
            if objectId in self.target_lookup:
                logger.info(f"{objectId} already in target list!")
                existing_target = self.target_lookup[objectId]
                existing_target.base_score = base_score
                existing_target.target_of_opportunity = True
                existing_targets.append(opp_target_file)
            else:
                opp_target = Target(objectId, ra=ra, dec=dec, base_score=base_score)
                opp_target.target_of_opportunity = True
                self.add_target(opp_target)
            successful_targets.append(opp_target_file)
        if len(failed_targets) > 0:
            failed_list = [f.name for f in failed_targets]
            logger.info(f"{len(failed_targets)} failed targets:\n    {failed_list}")
        msg = f"{len(successful_targets)} new opp targets"
        if len(existing_targets) > 0:
            msg = msg + f" ({len(existing_targets)} already exist)"
        for target_file in successful_targets:
            os.remove(target_file)
            assert not target_file.exists()

        return successful_targets, existing_targets, failed_targets

    def compile_target_lightcurves(
        self, t_ref=None, lightcurve_compiler: Callable = None
    ):
        t_ref = t_ref or Time.now()

        if lightcurve_compiler is None:
            lightcurve_compiler = DefaultLightcurveCompiler()
        logger.info("compile photometric data")

        try:
            lc_compiler_name = lightcurve_compiler.__name__
        except AttributeError as e:
            lc_compiler_name = lightcurve_compiler.__class__.__name__
        logger.info(f"use {lc_compiler_name}")

        not_compiled = []
        for objectId, target in self.target_lookup.items():
            target.build_compiled_lightcurve(lightcurve_compiler, t_ref=t_ref)
            if target.compiled_lightcurve is None:
                not_compiled.append(objectId)
        if len(not_compiled) > 0:
            logger.info(f"{len(not_compiled)} have no compiled lightcurve")

    def perform_query_manager_tasks(self, t_ref: Time = None):
        t_ref = t_ref or Time.now()

        logger.info("begin query manager tasks")
        for qm_name, qm in self.query_managers.items():
            t_start = time.perf_counter()
            logger.info(f"begin {qm_name} tasks")
            qm.perform_all_tasks(t_ref=t_ref)
            t_end = time.perf_counter()
            logger.info(f"{qm_name} tasks in {t_end-t_start:.1f} sec")

    def evaluate_all_targets(self, scoring_function: Callable, t_ref: Time = None):
        """
        Evaluate all targets according to a provided `scoring_function`, for
        each observatory and 'no_observatory' (`None`).

        Parameters
        ----------
        scoring_function
            Callable, your scoring function, with signature
            (target: `Target`, observatory: `astroplan.Observer`, t_ref: `Time`)
        t_ref
            astropy.time.Time, optional - if not provided, defaults to Time.now()
        """

        t_ref = t_ref or Time.now()
        logger.info(f"evaluate {len(self.target_lookup)} targets")
        logger.info(f"evaluate with {scoring_function.__name__}")
        for obs_name, observatory in self.observatories.items():
            logger.info(f"evaluate for {obs_name}")
            self.evaluate_all_targets_at_observatory(
                scoring_function, observatory, t_ref=t_ref
            )
            # for objectId, target in self.target_lookup.items():
            #    target.evaluate_target(scoring_function, observatory, t_ref=t_ref)

    def evaluate_all_targets_at_observatory(
        self, scoring_function: Callable, observatory: Observer, t_ref: Time = None
    ):
        """
        Evaluate all targets at a particular observatory (this could be `None`).
        This function is used mainly by `evaluate_all_targets`.

        Parameters
        ----------
        scoring_function
            `Callable`, your scoring function, with signature:
            (target: `Target`, observatory: `astroplan.Observer`, t_ref: `Time`)
        observatory
            `astroplan.Observer`. The observatory the score should be calculated at.
        t_ref
            astropy.time.Time, optional - if not provided, defaults to Time.now()
        """
        t_ref = t_ref or Time.now()

        for objectId, target in self.target_lookup.items():
            try:
                target.evaluate_target(scoring_function, observatory, t_ref=t_ref)
            except Exception as e:
                obs_name = getattr(observatory, "name", "no_observatory")
                details = [
                    f"For target {object_id} at obs {obs_name} at {t_ref.isot}, "
                    f"scoring with {scoring_function.__name__} failed. "
                    f"Set score to -1.0, to exclude."
                ]
                temp_exclude = lambda targ, obs, t: (-1.0, details, [])
                target.evaluate_target(temp_exclude, observatory, t_ref=t_ref)
                self.send_crash_reports(text=details)

    def new_target_initial_check(self, scoring_function: Callable, t_ref: Time = None):
        """
        Evaluate the score for targets which have not been scored before (ie, new targets)
        with fixed observatory = None.

        This is useful for removing targets which are obviously rubbish
        before any expensive modellng.

        It is unlikely that a user will need to call this function directly.

        Parameters
        ----------
        scoring_function
            `Callable`, your scoring function, with signature:
            (target: `Target`, observatory: `astroplan.Observer`, t_ref: `Time`)
        t_ref
            astropy.time.Time, optional - if not provided, defaults to Time.now()
        """

        t_ref = t_ref or Time.now()
        new_targets = []
        new_scores = []
        for objectId, target in self.target_lookup.items():
            last_score = target.get_last_score("no_observatory")
            if last_score is not None:
                continue
            score = target.evaluate_target(scoring_function, None, t_ref=t_ref)
            new_scores.append(score)
            new_targets.append(objectId)
        return new_targets

    def remove_bad_targets(self, t_ref=None, write_comments=True):
        t_ref = t_ref or Time.now()

        to_remove = []
        for objectId, target in self.target_lookup.items():
            raw_score = target.get_last_score("no_observatory")
            if target.target_of_opportunity:
                continue
            if not np.isfinite(raw_score):
                to_remove.append(objectId)
        removed_targets = []
        for objectId in to_remove:
            target = self.target_lookup.pop(objectId)
            # self.rejected_targets.add(objectId)
            removed_targets.append(target)
            assert objectId not in self.target_lookup
            if write_comments:
                target.write_comments(self.rejected_targets_path, t_ref=t_ref)
                target.write_comments(self.comments_path, t_ref=t_ref)

        return removed_targets

    def build_target_models(
        self, modeling_functions: Callable, t_ref: Time = None, lazy=True
    ):
        t_ref = t_ref or Time.now()

        logger.info(f"build models for targets")

        if not isinstance(modeling_functions, list):
            modeling_functions = [modeling_functions]
        for func in modeling_functions:
            model_key = func.__name__
            models_built = []
            models_failed = []
            models_skipped = []
            for objectId, target in self.target_lookup.items():
                latest_model = target.models.get(model_key, None)
                if (not target.updated) and lazy and (latest_model is not None):
                    models_skipped.append(objectId)
                    continue
                model = target.build_model(func, t_ref=t_ref, lazy=lazy)
                if model is not None:
                    models_built.append(objectId)
                else:
                    failed_models.append(objectId)
            if len(models_built) > 0:
                logger.info(f"{model_key}: {len(models_built)} models built")
            if len(models_failed) > 0:
                logger.info(f"{model_key}: {len(models_failed)} models failed")
            if len(models_skipped) > 0:
                logger.info(f"{model_key}: {len(models_skipped)} models skipped (lazy)")
        for func_name, N_failed in failed_models.items():
            if N_failed > 0:
                logger.warning(f"{func_name}: {N_failed} failed models")

    def write_target_comments(
        self, target_list: List[Target] = None, outdir: Path = None, t_ref: Time = None
    ):
        t_ref = t_ref or Time.now()

        logger.info("writing target comments")

        outdir = outdir or self.comments_path
        outdir = Path(outdir)

        if target_list is None:
            target_list = [t for o, t in self.target_lookup.items()]

        for objectId, target in self.target_lookup.items():
            target.write_comments(outdir, t_ref=t_ref)

    def build_lightcurve_plots(
        self,
        lc_plotting_function: Callable = None,
        lazy=True,
        interval=0.125,
        t_ref: Time = None,
    ):
        plotted = []
        skipped = []
        logger.info(f"plot lightcurves")
        if lazy:
            logger.info(f"re-use lightcurve plots <{interval*24:.1f}hr old")
        for objectId, target in self.target_lookup.items():
            figpath = self.lc_scratch_path / f"{objectId}_lc.png"
            fig_age = calc_file_age(figpath, t_ref, allow_missing=True)
            if lazy:
                if not target.updated and fig_age < interval:
                    skipped.append(objectId)
                    continue
            fig = target.plot_lightcurve(
                lc_plotting_function=lc_plotting_function, t_ref=t_ref, figpath=figpath
            )
            plt.close(fig=fig)
            plotted.append(objectId)
        if len(plotted) > 0 or len(skipped) > 0:
            msg = f"plotted {len(plotted)}, re-use {len(skipped)} recent LCs"
            logger.info(msg)

    def build_observing_charts(self, t_ref: Time = None):
        t_ref = t_ref or Time.now()

        for obs_name, observatory in self.observatories.items():
            if observatory is None:
                continue
            logger.info(f"build observing charts for {obs_name}")
            for objectId, target in self.target_lookup.items():
                figpath = self.oc_scratch_path / f"{objectId}_{obs_name}_oc.png"
                fig = target.plot_observing_chart(
                    observatory, t_ref=t_ref, figpath=figpath
                )
                plt.close(fig=fig)

    def get_output_plots_dir(self, obs_name, mkdir=True) -> Path:
        plots_dir = self.outputs_path / f"plots/{obs_name}"
        if mkdir:
            plots_dir.mkdir(exist_ok=True, parents=True)
        return plots_dir

    def get_output_lists_dir(self, mkdir=True) -> Path:
        ranked_list_dir = self.outputs_path / "ranked_lists"
        if mkdir:
            ranked_list_dir.mkdir(exist_ok=True, parents=True)
        return ranked_list_dir

    def clear_scratch_plots(self):
        for plot in self.lc_scratch_path.glob("*.png"):
            os.remove(plot)
        for plot in self.lc_scratch_path.glob("*.png"):
            os.remove(plot)

    def clear_output_directories(self):
        ranked_list_dir = self.get_output_lists_dir(mkdir=True)
        if ranked_list_dir.exists():
            for listfile in ranked_list_dir.glob("*.png"):
                os.remove(listfile)
        for obs_name, observatory in self.observatories.items():
            plot_dir = self.get_output_plots_dir(obs_name, mkdir=False)
            if plot_dir.exists():
                for plot in plot_dir.glob("*.png"):
                    os.remove(plot)

    def build_all_ranked_target_lists(
        self, plots=True, write_list=True, t_ref: Time = None
    ):
        t_ref = t_ref or Time.now()

        logger.info("build ranked target lists:")
        for obs_name, observatory in self.observatories.items():
            self.build_ranked_target_list(
                observatory, plots=plots, write_list=write_list, t_ref=t_ref
            )

    def build_ranked_target_list(
        self, observatory: Observer, plots=True, write_list=True, t_ref: Time = None
    ):
        """
        Rank all of the targets in TargetLookup for a particular observatory.

        Parameters
        ----------
        observatory: `astroplan.Observer` or `None`
            The observatory to rank the targets for.
        plots: default=True
            whether or not to produce plots for each target.
            lightcurve plots are copied from scratch_path, altitude/obs charts
            are produced from scratch.
        write_list: default=True
            Whether or not to write the ranked list to paths
        t_ref: default = Time.now()
            the score history will be saved for each target, along with t_ref

        Returns ranked_df
        """
        t_ref = t_ref or Time.now()

        obs_name = getattr(observatory, "name", "no_observatory")
        if obs_name == "no_observatory":
            assert observatory is None
        logger.info(f"ranked lists for {obs_name}")

        data_list = []
        for objectId, target in self.target_lookup.items():
            last_score = target.get_last_score(obs_name)
            data_list.append(
                dict(objectId=objectId, score=last_score, ra=target.ra, dec=target.dec)
            )

        if len(data_list) == 0:
            logger.warning("no targets in target lookup!")
            return

        score_df = pd.DataFrame(data_list)
        score_df.sort_values("score", inplace=True, ascending=False)
        score_df.set_index("objectId", inplace=True)
        score_df["ranking"] = np.arange(1, len(score_df) + 1)

        minimum_score = self.selector_parameters.get("minimum_score")
        unranked_value = self.selector_parameters.get("unranked_value")
        negative_score = score_df["score"] < minimum_score
        score_df.loc[negative_score, "ranking"] = unranked_value

        for objectId, row in score_df.iterrows():
            target = self.target_lookup[objectId]
            if obs_name not in target.rank_history:
                target.rank_history[obs_name] = []
            target.rank_history[obs_name].append((row.ranking, t_ref))

        score_df.query(f"score>{minimum_score}", inplace=True)
        if write_list:
            ranked_list_dir = self.get_output_lists_dir()
            ranked_list_file = ranked_list_dir / f"{obs_name}.csv"
            score_df.to_csv(ranked_list_file, index=True)

        if plots:
            for objectId, row in score_df.iterrows():
                target = self.target_lookup[objectId]
                self.collect_plots(target, obs_name, row.ranking)
        logger.info(f"{sum(negative_score)} targets excluded, {len(score_df)} ranked")
        return score_df

    def collect_plots(self, target: Target, obs_name: str, rank: int):
        plots_dir = self.get_output_plots_dir(obs_name)

        lcfig_file = target.latest_lc_fig_path
        if lcfig_file is not None:
            new_lcfig_filename = f"{int(rank):03d}_{target.objectId}_lc.png"
            new_lcfig_file = plots_dir / new_lcfig_filename
            if lcfig_file.exists():
                try:
                    shutil.copy2(lcfig_file, new_lcfig_file)
                except FileNotFoundError as e:
                    msg = (
                        f"\033[33mlc_fig {lcfig_file} missing!\033[0m"
                        + "\n    the cause is likely that you have two projects "
                        + "with the same project_path, and one has cleared plots"
                    )
                    logger.error(msg)
        ocfig_file = target.latest_oc_fig_paths.get(obs_name, None)
        if ocfig_file is not None:
            new_ocfig_filename = f"{int(rank):03d}_{target.objectId}_oc.png"
            new_ocfig_file = plots_dir / new_ocfig_filename
            if ocfig_file.exists():
                try:
                    shutil.copy2(ocfig_file, new_ocfig_file)
                except FileNotFoundError as e:
                    msg = (
                        f"\033[33moc_fig {ocfig_file} missing!\033[0m"
                        + f"\n    the likely cause is you have two projects with the"
                        + f"same project_path, and one has cleared plots"
                    )
                    logger.error(msg)

    def perform_messaging_tasks(self, t_ref: Time = None):
        """
        Loop through each target in TargetLookup.
        If there are any messages attached to a target, send them via the available messengers.
        Messages are (mostly) attached to targets in the TargetLookup.

        Parameters
        ----------
        t_ref
        """

        t_ref = t_ref or Time.now()

        skipped = []
        no_updates = []
        sent = []

        minimum_score = self.selector_parameters.get("minimum_score")
        logger.info("perform messaging tasks")
        for objectId, target in self.target_lookup.items():
            logger.debug(f"send messages for {objectId}")
            if len(target.update_messages) == 0:
                logger.debug(f"no messages")
                no_updates.append(objectId)
                continue
            last_score = target.get_last_score()

            if last_score < minimum_score:
                skipped.append(objectId)
                logger.debug(f"last score: {last_score}")
                continue
            if not target.updated:
                skipped.append(objectId)
                continue

            intro = f"Updates for {objectId}"
            messages = [target.get_info_string()] + target.update_messages
            message_text = "\n".join(msg for msg in messages)

            img_paths = [target.latest_lc_fig_path] + list(
                target.latest_oc_fig_paths.values()
            )
            if self.telegram_messenger is not None:
                self.telegram_messenger.message_users(texts=message_text)
                self.telegram_messenger.message_users(img_paths=img_paths)
            if self.slack_messenger is not None:
                self.slack_messenger.send_messages(
                    texts=message_text, img_paths=target.latest_lc_fig_path
                )
            sent.append(objectId)
            time.sleep(2.0)

        # if len(no_updates) > 0:
        logger.info(f"no updates to send for {len(no_updates)} targets")
        # if len(skipped) > 0:
        logger.info(f"skipped messages for {len(skipped)} targets")
        # if len(sent) > 0:
        logger.info(f"sent messages for {len(sent)} targets")

    def send_crash_reports(self, text: str = None):
        """
        Convenience method for sending most recent traceback via telegram to sudoers.

        Parameters
        ----------
        text
            str or list of str of text to accompany the traceback
        """
        if text is None:
            text = []
        if isinstance(text, str):
            text = [text]
        tr = text + [traceback.format_exc()]
        logger.error("\n" + "\n".join(tr))
        if self.telegram_messenger is not None:
            self.telegram_messenger.message_users(users="sudoers", texts=tr)

    def reset_target_figures(self):
        for objectId, target in self.target_lookup.items():
            target.reset_figures()

    def reset_updated_targets(self):
        for objectId, target in self.target_lookup.items():
            target.updated = False
            target.send_updates = False
            target.update_messages = []

    def write_existing_target_list(self, t_ref: Time = None):
        t_ref = t_ref or Time.now()

        rows = []
        if len(self.target_lookup) == 0:
            logger.info("no existing targets to write...")
        for objectId, target in self.target_lookup.items():
            data = dict(
                objectId=objectId,
                ra=target.ra,
                dec=target.dec,
                base_score=target.base_score,
            )
            rows.append(data)
        existing_targets_df = pd.DataFrame(rows)

        timestamp = t_ref.strftime("%y%m%d_%H%M%S")
        filename = f"recover_{timestamp}"
        existing_targets_file = self.existing_targets_path / f"{filename}.csv"
        existing_targets_df.to_csv(existing_targets_file, index=False)
        try:
            print_path = existing_targets_file.relative_to(self.project_path.parent)
        except Exception as e:
            print_path = existing_targets_file
        logger.info(f"write existing targets to:\n    {print_path}")

        targets_files = sorted(self.existing_targets_path.glob("*.csv"))
        N = self.selector_parameters.get("retained_existing_targets_files", 5)
        targets_files_to_remove = targets_files[:-N]
        for filepath in targets_files_to_remove:
            os.remove(filepath)

    def recover_existing_targets(self, existing_targets_file="last"):
        """
        During each iteration of the selector, the names of all of the existing targets
        are dumped into a file.

        These can be reloaded in the event of the program stopping.
        """

        if existing_targets_file == "last":
            targets_files = sorted(self.existing_targets_path.glob("*.csv"))
            if len(targets_files) == 0:
                logger.info(f"No existing targets file to recover")
                return
            existing_targets_file = targets_files[-1]

        if not existing_targets_file.exists():
            logger.info(f"{existing_target_file.file} missing")
            return
        if existing_targets_file.stat().st_size < 2:
            logger.info("file too small - don't attempt read...")
            return
        existing_targets_df = pd.read_csv(existing_targets_file)
        recovered_targets = []
        for ii, row in existing_targets_df.iterrows():
            objectId = row.objectId
            if objectId in self.target_lookup:
                logger.warning(f"skip load existing {objectId}")
                continue
            target = Target(objectId, ra=row.ra, dec=row.dec, base_score=row.base_score)
            self.add_target(target)
            recovered_targets.append(objectId)
        logger.info(f"recovered {len(recovered_targets)} existing targets")
        return recovered_targets

    def perform_iteration(
        self,
        scoring_function: Callable = None,
        modeling_function: Callable = None,
        lightcurve_compiler: Callable = None,
        lc_plotting_function: Callable = None,
        skip_tasks: list = None,
        t_ref: Time = None,
    ):
        """
        The actual loop.
        """

        t_ref = t_ref or Time.now()

        t_str = t_ref.strftime("%Y-%m-%d %H:%M:%S")
        print_header(f"iteration at {t_str}")

        # ================= Get some parameters from config ================= #
        write_comments = self.selector_parameters.get("write_comments", True)
        # self.clear_scratch_plots() # NO - lazy plotting re-uses existing plots.

        # =============== are there any tasks we should skip? =============== #
        config_skip_tasks = self.selector_parameters.get("skip_tasks", [])
        if skip_tasks is None:
            skip_tasks = []
        skip_tasks = skip_tasks + config_skip_tasks
        invalid_skip_tasks = [
            task for task in skip_tasks if task not in VALID_SKIP_TASKS
        ]
        if len(invalid_skip_tasks) > 0:
            errmsg = (
                f"invalid tasks in 'skip_tasks': {invalid_skip_tasks}\n"
                f"    choose from {VALID_SKIP_TASKS}"
            )
            raise ValueError(errmsg)

        # =========================== Get new data =========================== #
        if not "qm_tasks" in skip_tasks:
            self.check_for_targets_of_opportunity()
            self.perform_query_manager_tasks(t_ref=t_ref)
        else:
            logger.info("skip query manager tasks")

        # ================ Prep before modeling and scoring ================ #
        self.compute_observatory_info(t_ref=t_ref)
        self.compile_target_lightcurves(
            lightcurve_compiler=lightcurve_compiler, t_ref=t_ref
        )

        # =========== Remove any targets that aren't interesting. ============ #
        t1 = time.perf_counter()
        if not "pre_check" in skip_tasks:
            logger.info(f"{len(self.target_lookup)} targets before check")
            self.new_target_initial_check(scoring_function, t_ref=t_ref)
            removed_before_modeling = self.remove_bad_targets(
                write_comments=write_comments
            )
            logger.info(f"removed {len(removed_before_modeling)} before modeling")
        print("pre_check:", time.perf_counter() - t1)

        # =========================== Build models =========================== #
        t1 = time.perf_counter()
        if not "modeling" in skip_tasks:
            lazy_modeling = self.selector_parameters.get("lazy_modeling", True)
            self.build_target_models(modeling_function, t_ref=t_ref, lazy=lazy_modeling)
        print("build models:", time.perf_counter() - t1)

        # ============= Do the scoring, remove the bad targets ============== #
        t1 = time.perf_counter()
        self.evaluate_all_targets(scoring_function, t_ref=t_ref)
        logger.info(f"{len(self.target_lookup)} targets before rejecting")
        removed_targets = self.remove_bad_targets(
            write_comments=write_comments, t_ref=t_ref
        )
        print("do score:", time.perf_counter() - t1)

        # ========================= Reject targets ========================== #
        reject_msg = (
            f"removed {len(removed_targets)} targets, {len(self.target_lookup)} remain"
        )
        logger.info(reject_msg)

        # ========================= Write comments ========================== #
        if write_comments:
            self.write_target_comments(t_ref=t_ref)
        else:
            logger.info("skip writing comments for targets")

        # ============================ Plotting ============================ #
        if not "plotting" in skip_tasks:
            lazy_plotting = self.selector_parameters.get("lazy_plotting", True)
            plotting_interval = self.selector_parameters.get("plotting_interval", 0.25)
            self.build_lightcurve_plots(
                lc_plotting_function=lc_plotting_function,
                lazy=lazy_plotting,
                interval=plotting_interval,
                t_ref=t_ref,
            )
            self.build_observing_charts(t_ref=t_ref)
        else:
            logger.info("skip plotting")

        # ============================= Ranking ============================= #
        self.clear_output_directories()  # In prep for the new outputs
        self.build_all_ranked_target_lists(t_ref=t_ref, plots=True, write_list=True)
        return

    def start(
        self,
        scoring_function: Callable = None,
        modeling_function: List[Callable] = None,
        lightcurve_compiler: Callable = None,
        lc_plotting_function: Callable = None,
<<<<<<< HEAD
        recover_targets=True,
=======
        existing_targets_file=False,
>>>>>>> 04bb98bd
        iterations=None,
    ):
        """
        A convenience function to perform iterations

        Parameters
        ----------
        scoring_function: Callable
            the user-built scoring function
        modeling_function: Callable or List[Callable]
            function(s) to build models for targets
        lightcurve_compiler: Callable [optional]

<<<<<<< HEAD
        if recover_targets:
            recovered_targets = self.recover_existing_targets()
        else:
            recovered_targets = []
=======
        lc_plotting_function: Callable
>>>>>>> 04bb98bd

        existing_targets_file: optional, default=False
            path to an existing_targets_file, or "last"

        """
        t_ref = Time.now()

        # ===================== Get and set some parameters ================== #
        N_iterations = 0
        sleep_time = self.selector_parameters.get("sleep_time")
        if lightcurve_compiler is None:
            lightcurve_compiler = DefaultLightcurveCompiler(**self.compiler_config)

        if existing_targets_file:
            self.recover_existing_targets(existing_targets_file=existing_targets_file)

        if self.telegram_messenger is not None:
            try:
                nodename = os.uname().nodename
            except Exception as e:
                nodename = "<unknown node>"
            msg = (
                f"starting at {t_ref.isot} on {nodename} with:\n"
                f"observatories: {','.join(k for k in self.observatories)}\n"
                f"query_managers: {','.join(k for k in self.query_managers)}\n"
                f"modeling_function: {modeling_function.__name__}\n"
                f"scoring_function: {scoring_function.__name__}"
            )
            self.telegram_messenger.message_users(texts=msg, users="sudoers")

        # =========================== Start the loop ========================= #
        while True:
            t_ref = Time.now()

            try:
                self.perform_iteration(
                    scoring_function=scoring_function,
                    modeling_function=modeling_function,
                    lightcurve_compiler=lightcurve_compiler,
                    lc_plotting_function=lc_plotting_function,
                    t_ref=t_ref,
                )
            except Exception as e:
                t_str = t_ref.strftime("%Y-%m-%d %H:%M:%S")
                crash_text = [f"CRASH at UT {t_str}"]
                self.send_crash_reports(text=crash_text)
                sys.exit()

<<<<<<< HEAD
            if N_iterations == 0 and recover_targets:
                for objectId in recovered_targets:
                    # Need to do this after iteration, otherwise models set to updated.
                    target = self.target_lookup[objectId]
                    target.updated = False

            self.perform_messaging_tasks()

            # self.reset_target_figures() # NO - lazy plotting instead.
            self.reset_updated_targets()

=======
            # Some post-loop tasks
            if N_iterations > 0:
                self.perform_messaging_tasks()
            self.reset_updated_targets()
>>>>>>> 04bb98bd
            self.write_existing_target_list()

            N_iterations = N_iterations + 1
            if iterations is not None:
                if N_iterations >= iterations:
                    break

            logger.info(f"sleep for {sleep_time} sec")
            time.sleep(sleep_time)<|MERGE_RESOLUTION|>--- conflicted
+++ resolved
@@ -24,11 +24,12 @@
 from astroplan.plots import plot_altitude
 
 from dk154_targets import Target
+from dk154_targets import messengers
 from dk154_targets import query_managers
-from dk154_targets import messengers
+from dk154_targets import utils
 from dk154_targets.lightcurve_compilers import DefaultLightcurveCompiler
 from dk154_targets.obs_info import ObservatoryInfo
-from dk154_targets.utils import print_header, calc_file_age, check_config_keys
+from dk154_targets.utils import print_header, calc_file_age
 
 from dk154_targets import paths
 
@@ -42,6 +43,8 @@
     "pre_check",
     "modeling",
     "plotting",
+    "write_targets",
+    "messaging",
 )
 
 
@@ -64,36 +67,41 @@
         "paths",
     )
     default_selector_parameters = {
+        "project_name": None,
         "sleep_time": 600.0,
         "unranked_value": 9999,
         "minimum_score": 0.0,
-        "retained_existing_targets_files": 5,
+        "retained_recovery_files": 5,
         "skip_tasks": [],
         "lazy_modeling": True,
         "lazy_plotting": True,
         "plotting_interval": 0.25,
         "write_comments": False,
     }
+    default_base_path = paths.wkdir
     expected_messenger_keys = ("telegram", "slack")
 
     def __init__(self, selector_config: dict, create_paths=True):
         # Unpack configs.
         self.selector_config = selector_config
-        check_config_keys(
-            selector_config.keys(), self.expected_config_keys, name="selector_config"
+        utils.check_unexpected_config_keys(
+            selector_config, self.expected_config_keys, name="selector_config"
         )
 
         self.selector_parameters = self.default_selector_parameters.copy()
         selector_parameters = self.selector_config.get("selector_parameters", {})
         self.selector_parameters.update(selector_parameters)
-        check_config_keys(
-            selector_parameters.keys(), self.default_selector_parameters.keys(), name="selector_parameters"
+        utils.check_unexpected_config_keys(
+            selector_parameters,
+            self.default_selector_parameters,
+            name="selector_parameters",
         )
-        
-        self.query_manager_config = self.selector_config.get("query_managers", {})
-        self.observatory_config = self.selector_config.get("observatories", {})
-        self.messenger_config = self.selector_config.get("messengers", {})
+
+        self.query_managers_config = self.selector_config.get("query_managers", {})
+        self.observatories_config = self.selector_config.get("observatories", {})
+        self.messengers_config = self.selector_config.get("messengers", {})
         self.paths_config = self.selector_config.get("paths", {})
+
         # to keep the targets. Do this here as initQM needs to know about it.
         self.target_lookup = self._create_empty_target_lookup()
 
@@ -123,29 +131,46 @@
         return member in self.target_lookup
 
     @classmethod
-    def from_config(cls, config_path):
+    def from_config(cls, config_path, create_paths=True):
         config_path = Path(config_path)
 
         with open(config_path, "r") as f:
             selector_config = yaml.load(f, Loader=yaml.FullLoader)
-            selector = cls(selector_config)
-            return selector
+        selector = cls(selector_config, create_paths=create_paths)
+        return selector
 
     def _create_empty_target_lookup(self) -> Dict[str, Target]:
         """Returns an empty dictionary. Only for type hinting."""
         return dict()
 
     def process_paths(self, create_paths=True):
-        self.base_path = paths.wkdir
-        project_path = self.paths_config.pop("project_path", "default")
-        if project_path == "default":
-            project_path = self.base_path / "projects/default"
+        base_path = self.paths_config.pop("base_path", "default")
+        if base_path == "default":
+            base_path = self.default_base_path
+        self.base_path = Path(base_path)
+
+        project_path = self.paths_config.pop("project_path", None)
+        if project_path is None or project_path == "default":
+            project_name = self.selector_parameters.get("project_name", None)
+            if project_name is None:
+                msg = (
+                    "You can set the name of the project_path by providing "
+                    "'project_name' in 'selector_parameters'. set to 'default'"
+                )
+                logger.info(msg)
+                project_name = "default"
+            projects_base = self.base_path / "projects"
+            projects_base.mkdir(exist_ok=True, parents=True)
+            project_path = projects_base / project_name
         self.project_path = Path(project_path)
+
         msg = (
             f"set project path at:\n    \033[36;1m{self.project_path.absolute()}\033[0m"
         )
         logger.info(msg)
+
         self.paths = {"base_path": self.base_path, "project_path": self.project_path}
+
         for location, raw_path in self.paths_config.items():
             if Path(raw_path).is_absolute():
                 formatted_path = Path(raw_path)
@@ -180,7 +205,9 @@
             self.paths["scratch_path"] = self.project_path / paths.default_scratch_dir
         self.scratch_path = self.paths["scratch_path"]
         self.lc_scratch_path = self.scratch_path / "lc"
+        self.paths["lc_scratch_path"] = self.lc_scratch_path
         self.oc_scratch_path = self.scratch_path / "oc"
+        self.paths["oc_scratch_path"] = self.oc_scratch_path
 
         if "comments_path" not in self.paths:
             self.paths["comments_path"] = self.project_path / "comments"
@@ -191,19 +218,12 @@
         self.rejected_targets_path = self.paths["rejected_targets_path"]
 
         if "existing_targets_path" not in self.paths:
-            self.paths["existing_targets_path"] = self.data_path / "existing_targets"
+            self.paths["existing_targets_path"] = self.project_path / "existing_targets"
         self.existing_targets_path = self.paths["existing_targets_path"]
 
         if create_paths:
-            self.project_path.mkdir(exist_ok=True, parents=True)
-            self.data_path.mkdir(exist_ok=True, parents=True)
-            self.outputs_path.mkdir(exist_ok=True, parents=True)
-            self.opp_targets_path.mkdir(exist_ok=True, parents=True)
-            self.lc_scratch_path.mkdir(exist_ok=True, parents=True)
-            self.oc_scratch_path.mkdir(exist_ok=True, parents=True)
-            self.comments_path.mkdir(exist_ok=True, parents=True)
-            self.rejected_targets_path.mkdir(exist_ok=True, parents=True)
-            self.existing_targets_path.mkdir(exist_ok=True, parents=True)
+            for path_name, path_val in self.paths.items():
+                path_val.mkdir(exist_ok=True, parents=True)
 
     def _initialise_query_manager_lookup(
         self,
@@ -214,8 +234,9 @@
     def initialize_query_managers(self, create_paths=True):
         self.query_managers = self._initialise_query_manager_lookup()
         self.qm_order = []
-        for qm_name, qm_config in self.query_manager_config.items():
-            if not qm_config.get("use", True):
+        for qm_name, qm_config in self.query_managers_config.items():
+            use_qm = qm_config.pop("use", True)
+            if not use_qm:
                 logger.info(f"Skip {qm_name} init")
                 continue
             self.qm_order.append(qm_name)  # In case the config order is very important.
@@ -245,9 +266,9 @@
                 qm = query_managers.YseQueryManager(*qm_args, **qm_kwargs)
                 self.yse_query_manager = qm
             else:
-                msg = f"init query manager for {qm_name}"
                 logger.warning(f"no known query manager for {qm_name}")
-                qm = query_managers.GenericQueryManager(*qm_args, **qm_kwargs)
+                logger.info(f"unused config for {qm_name}")
+                continue
             self.query_managers[qm_name] = qm
 
         if len(self.query_managers) == 0:
@@ -256,11 +277,14 @@
     def initialize_observatories(self) -> Dict[str, Observer]:
         logger.info(f"init observatories")
         self.observatories = {"no_observatory": None}
-        for obs_name, location_identifier in self.observatory_config.items():
-            if isinstance(location_identifier, str):
-                earth_loc = EarthLocation.of_site(location_identifier)
+        for obs_name, location_val in self.observatories_config.items():
+            if isinstance(location_val, str):
+                earth_loc = EarthLocation.of_site(location_val)
             else:
-                earth_loc = EarthLocation(**location_identifier)
+                if "lat" not in location_val or "lon" not in location_val:
+                    msg = f"{obs_name} " + "should be a dict with {lat=, lon=}"
+                    logger.warning(f"Likey an exception:\n     {msg}")
+                earth_loc = EarthLocation.from_geodetic(**location_val)
             observatory = Observer(location=earth_loc, name=obs_name)
             self.observatories[obs_name] = observatory
         logger.info(f"init {len(self.observatories)} including `no_observatory`")
@@ -269,19 +293,20 @@
         self.messengers = {}
         self.telegram_messenger = None
         self.slack_messenger = None
-        for m_name, msgr_config in self.messenger_config.items():
-            if not msgr_config.get("use", True):
-                logger.info(f"Skip messenger {m_name} init")
-                continue
-            if m_name == "telegram":
+        for msgr_name, msgr_config in self.messengers_config.items():
+            use_msgr = msgr_config.pop("use", True)
+            if not use_msgr:
+                logger.info(f"Skip messenger {msgr_name} init")
+                continue
+            if msgr_name == "telegram":
                 msgr = messengers.TelegramMessenger(msgr_config)
                 self.telegram_messenger = msgr
-            elif m_name == "slack":
+            elif msgr_name == "slack":
                 msgr = messengers.SlackMessenger(msgr_config)
                 self.slack_messenger = msgr
             else:
-                raise NotImplementedError(f"No messenger {m_name}")
-            self.messengers[m_name] = msgr
+                raise NotImplementedError(f"No messenger {msgr_name}")
+            self.messengers[msgr_name] = msgr
 
     def add_target(self, target: Target):
         if target.objectId in self.target_lookup:
@@ -316,7 +341,9 @@
                     msg = f"\033[33m{objectId} {obs_name} altaz missing\033[0m"
                     logger.warning(msg)
 
-    def check_for_targets_of_opportunity(self):
+    def check_for_targets_of_opportunity(self, t_ref: Time = None):
+        t_ref = t_ref or Time.now()
+
         logger.info("check for targets of opportunity")
         opp_target_file_list = self.opp_targets_path.glob("*.yaml")
         failed_targets = []
@@ -345,24 +372,26 @@
                 existing_target.target_of_opportunity = True
                 existing_targets.append(opp_target_file)
             else:
-                opp_target = Target(objectId, ra=ra, dec=dec, base_score=base_score)
+                opp_target = Target(
+                    objectId, ra=ra, dec=dec, base_score=base_score, t_ref=t_ref
+                )
                 opp_target.target_of_opportunity = True
                 self.add_target(opp_target)
-            successful_targets.append(opp_target_file)
+                successful_targets.append(opp_target_file)
         if len(failed_targets) > 0:
             failed_list = [f.name for f in failed_targets]
             logger.info(f"{len(failed_targets)} failed targets:\n    {failed_list}")
         msg = f"{len(successful_targets)} new opp targets"
         if len(existing_targets) > 0:
             msg = msg + f" ({len(existing_targets)} already exist)"
-        for target_file in successful_targets:
+        for target_file in successful_targets + existing_targets:
             os.remove(target_file)
             assert not target_file.exists()
 
         return successful_targets, existing_targets, failed_targets
 
     def compile_target_lightcurves(
-        self, t_ref=None, lightcurve_compiler: Callable = None
+        self, lightcurve_compiler: Callable = None, t_ref=None
     ):
         t_ref = t_ref or Time.now()
 
@@ -373,16 +402,20 @@
         try:
             lc_compiler_name = lightcurve_compiler.__name__
         except AttributeError as e:
-            lc_compiler_name = lightcurve_compiler.__class__.__name__
+            lc_compiler_name = type(lightcurve_compiler).__name__
         logger.info(f"use {lc_compiler_name}")
 
+        compiled = []
         not_compiled = []
         for objectId, target in self.target_lookup.items():
             target.build_compiled_lightcurve(lightcurve_compiler, t_ref=t_ref)
             if target.compiled_lightcurve is None:
                 not_compiled.append(objectId)
+                continue
+            compiled.append(objectId)
         if len(not_compiled) > 0:
             logger.info(f"{len(not_compiled)} have no compiled lightcurve")
+        return compiled, not_compiled
 
     def perform_query_manager_tasks(self, t_ref: Time = None):
         t_ref = t_ref or Time.now()
@@ -408,8 +441,8 @@
         t_ref
             astropy.time.Time, optional - if not provided, defaults to Time.now()
         """
-
-        t_ref = t_ref or Time.now()
+        t_ref = t_ref or Time.now()
+
         logger.info(f"evaluate {len(self.target_lookup)} targets")
         logger.info(f"evaluate with {scoring_function.__name__}")
         for obs_name, observatory in self.observatories.items():
@@ -417,8 +450,6 @@
             self.evaluate_all_targets_at_observatory(
                 scoring_function, observatory, t_ref=t_ref
             )
-            # for objectId, target in self.target_lookup.items():
-            #    target.evaluate_target(scoring_function, observatory, t_ref=t_ref)
 
     def evaluate_all_targets_at_observatory(
         self, scoring_function: Callable, observatory: Observer, t_ref: Time = None
@@ -445,7 +476,7 @@
             except Exception as e:
                 obs_name = getattr(observatory, "name", "no_observatory")
                 details = [
-                    f"For target {object_id} at obs {obs_name} at {t_ref.isot}, "
+                    f"For target {objectId} at obs {obs_name} at {t_ref.isot}, "
                     f"scoring with {scoring_function.__name__} failed. "
                     f"Set score to -1.0, to exclude."
                 ]
@@ -453,10 +484,12 @@
                 target.evaluate_target(temp_exclude, observatory, t_ref=t_ref)
                 self.send_crash_reports(text=details)
 
-    def new_target_initial_check(self, scoring_function: Callable, t_ref: Time = None):
+    def new_target_initial_check(
+        self, scoring_function: Callable, t_ref: Time = None
+    ) -> List[str]:
         """
         Evaluate the score for targets which have not been scored before (ie, new targets)
-        with fixed observatory = None.
+        with fixed observatory = `None`.
 
         This is useful for removing targets which are obviously rubbish
         before any expensive modellng.
@@ -465,11 +498,11 @@
 
         Parameters
         ----------
-        scoring_function
-            `Callable`, your scoring function, with signature:
+        scoring_function: `Callable`
+            Your scoring function, with signature:
             (target: `Target`, observatory: `astroplan.Observer`, t_ref: `Time`)
-        t_ref
-            astropy.time.Time, optional - if not provided, defaults to Time.now()
+        t_ref: `astropy.time.Time`, optional
+            if not provided, defaults to Time.now()
         """
 
         t_ref = t_ref or Time.now()
@@ -484,7 +517,7 @@
             new_targets.append(objectId)
         return new_targets
 
-    def remove_bad_targets(self, t_ref=None, write_comments=True):
+    def remove_bad_targets(self, t_ref=None, write_comments=True) -> List[Target]:
         t_ref = t_ref or Time.now()
 
         to_remove = []
@@ -503,11 +536,10 @@
             if write_comments:
                 target.write_comments(self.rejected_targets_path, t_ref=t_ref)
                 target.write_comments(self.comments_path, t_ref=t_ref)
-
         return removed_targets
 
     def build_target_models(
-        self, modeling_functions: Callable, t_ref: Time = None, lazy=True
+        self, modeling_functions: Callable, t_ref: Time = None, lazy=False
     ):
         t_ref = t_ref or Time.now()
 
@@ -521,24 +553,22 @@
             models_failed = []
             models_skipped = []
             for objectId, target in self.target_lookup.items():
+                model_exists = model_key in target.models
                 latest_model = target.models.get(model_key, None)
-                if (not target.updated) and lazy and (latest_model is not None):
+                if (not target.updated) and lazy and (model_exists):
                     models_skipped.append(objectId)
                     continue
-                model = target.build_model(func, t_ref=t_ref, lazy=lazy)
+                model = target.build_model(func, t_ref=t_ref)
                 if model is not None:
                     models_built.append(objectId)
                 else:
-                    failed_models.append(objectId)
+                    models_failed.append(objectId)
             if len(models_built) > 0:
                 logger.info(f"{model_key}: {len(models_built)} models built")
             if len(models_failed) > 0:
                 logger.info(f"{model_key}: {len(models_failed)} models failed")
             if len(models_skipped) > 0:
                 logger.info(f"{model_key}: {len(models_skipped)} models skipped (lazy)")
-        for func_name, N_failed in failed_models.items():
-            if N_failed > 0:
-                logger.warning(f"{func_name}: {N_failed} failed models")
 
     def write_target_comments(
         self, target_list: List[Target] = None, outdir: Path = None, t_ref: Time = None
@@ -556,11 +586,11 @@
         for objectId, target in self.target_lookup.items():
             target.write_comments(outdir, t_ref=t_ref)
 
-    def build_lightcurve_plots(
+    def plot_target_lightcurves(
         self,
-        lc_plotting_function: Callable = None,
-        lazy=True,
-        interval=0.125,
+        plotting_function: Callable = None,
+        lazy=False,
+        interval=0.25,
         t_ref: Time = None,
     ):
         plotted = []
@@ -569,46 +599,57 @@
         if lazy:
             logger.info(f"re-use lightcurve plots <{interval*24:.1f}hr old")
         for objectId, target in self.target_lookup.items():
-            figpath = self.lc_scratch_path / f"{objectId}_lc.png"
-            fig_age = calc_file_age(figpath, t_ref, allow_missing=True)
-            if lazy:
-                if not target.updated and fig_age < interval:
-                    skipped.append(objectId)
-                    continue
+            fig_path = self.lc_scratch_path / f"{objectId}_lc.png"
+            fig_age = calc_file_age(fig_path, t_ref, allow_missing=True)
+            if lazy and (not target.updated) and (fig_age < interval):
+                print(f"SKIPPING PLOT {target.objectId} lc")
+                skipped.append(objectId)
+                msg = f"skip {objectId} lc: age {fig_age:.2f} < {interval:.2f}"
+                logger.debug(msg)
+                continue
             fig = target.plot_lightcurve(
-                lc_plotting_function=lc_plotting_function, t_ref=t_ref, figpath=figpath
+                plotting_function=plotting_function, t_ref=t_ref, fig_path=fig_path
             )
             plt.close(fig=fig)
             plotted.append(objectId)
         if len(plotted) > 0 or len(skipped) > 0:
             msg = f"plotted {len(plotted)}, re-use {len(skipped)} recent LCs"
             logger.info(msg)
-
-    def build_observing_charts(self, t_ref: Time = None):
-        t_ref = t_ref or Time.now()
-
+        return plotted, skipped
+
+    def plot_target_observing_charts(
+        self, lazy=False, interval=0.25, t_ref: Time = None
+    ):
+        t_ref = t_ref or Time.now()
+
+        skipped = []
         for obs_name, observatory in self.observatories.items():
             if observatory is None:
                 continue
             logger.info(f"build observing charts for {obs_name}")
             for objectId, target in self.target_lookup.items():
-                figpath = self.oc_scratch_path / f"{objectId}_{obs_name}_oc.png"
+                fig_path = self.oc_scratch_path / f"{objectId}_{obs_name}_oc.png"
+                fig_age = calc_file_age(fig_path, t_ref, allow_missing=True)
+                if lazy and (not target.updated) and (fig_age < interval):
+                    msg = f"skip {objectId} {obs_name} oc: age {fig_age:.2f} < {interval:.2f}"
+                    logger.debug(msg)
+                    continue
                 fig = target.plot_observing_chart(
-                    observatory, t_ref=t_ref, figpath=figpath
+                    observatory, t_ref=t_ref, fig_path=fig_path
                 )
                 plt.close(fig=fig)
 
-    def get_output_plots_dir(self, obs_name, mkdir=True) -> Path:
-        plots_dir = self.outputs_path / f"plots/{obs_name}"
+    def get_output_plots_path(self, obs_name, mkdir=True) -> Path:
+        plots_path = self.outputs_path / f"plots/{obs_name}"
         if mkdir:
-            plots_dir.mkdir(exist_ok=True, parents=True)
-        return plots_dir
-
-    def get_output_lists_dir(self, mkdir=True) -> Path:
-        ranked_list_dir = self.outputs_path / "ranked_lists"
+            plots_path.mkdir(exist_ok=True, parents=True)
+        return plots_path
+
+    def get_output_lists_path(self, mkdir=True) -> Path:
+        ranked_lists_path = self.outputs_path / "ranked_lists"
         if mkdir:
-            ranked_list_dir.mkdir(exist_ok=True, parents=True)
-        return ranked_list_dir
+            ranked_lists_path.mkdir(exist_ok=True, parents=True)
+        return ranked_lists_path
 
     def clear_scratch_plots(self):
         for plot in self.lc_scratch_path.glob("*.png"):
@@ -616,15 +657,11 @@
         for plot in self.lc_scratch_path.glob("*.png"):
             os.remove(plot)
 
-    def clear_output_directories(self):
-        ranked_list_dir = self.get_output_lists_dir(mkdir=True)
-        if ranked_list_dir.exists():
-            for listfile in ranked_list_dir.glob("*.png"):
-                os.remove(listfile)
+    def clear_output_plots(self, fig_fmt="png"):
         for obs_name, observatory in self.observatories.items():
-            plot_dir = self.get_output_plots_dir(obs_name, mkdir=False)
+            plot_dir = self.get_output_plots_path(obs_name, mkdir=False)
             if plot_dir.exists():
-                for plot in plot_dir.glob("*.png"):
+                for plot in plot_dir.glob(f"*.{fig_fmt}"):
                     os.remove(plot)
 
     def build_all_ranked_target_lists(
@@ -669,6 +706,8 @@
         data_list = []
         for objectId, target in self.target_lookup.items():
             last_score = target.get_last_score(obs_name)
+            if last_score is None:
+                continue
             data_list.append(
                 dict(objectId=objectId, score=last_score, ra=target.ra, dec=target.dec)
             )
@@ -678,148 +717,85 @@
             return
 
         score_df = pd.DataFrame(data_list)
-        score_df.sort_values("score", inplace=True, ascending=False)
-        score_df.set_index("objectId", inplace=True)
+        score_df.sort_values("score", inplace=True, ascending=False, ignore_index=True)
         score_df["ranking"] = np.arange(1, len(score_df) + 1)
+        # should call is "ranking" not "rank", as rank is a df/series method
+        # so score_df.rank / row.rank fails!!
 
         minimum_score = self.selector_parameters.get("minimum_score")
         unranked_value = self.selector_parameters.get("unranked_value")
         negative_score = score_df["score"] < minimum_score
         score_df.loc[negative_score, "ranking"] = unranked_value
 
-        for objectId, row in score_df.iterrows():
+        for ii, row in score_df.iterrows():
+            objectId = row.objectId
             target = self.target_lookup[objectId]
-            if obs_name not in target.rank_history:
-                target.rank_history[obs_name] = []
-            target.rank_history[obs_name].append((row.ranking, t_ref))
+            target.update_rank_history(row["ranking"], obs_name, t_ref=t_ref)
 
         score_df.query(f"score>{minimum_score}", inplace=True)
         if write_list:
-            ranked_list_dir = self.get_output_lists_dir()
+            ranked_list_dir = self.get_output_lists_path()
             ranked_list_file = ranked_list_dir / f"{obs_name}.csv"
-            score_df.to_csv(ranked_list_file, index=True)
+            score_df.to_csv(ranked_list_file, index=False)
 
         if plots:
-            for objectId, row in score_df.iterrows():
+            for ii, row in score_df.iterrows():
+                objectId = row.objectId
                 target = self.target_lookup[objectId]
-                self.collect_plots(target, obs_name, row.ranking)
+                self.collect_plots(target, obs_name, row["ranking"])
         logger.info(f"{sum(negative_score)} targets excluded, {len(score_df)} ranked")
         return score_df
 
-    def collect_plots(self, target: Target, obs_name: str, rank: int):
-        plots_dir = self.get_output_plots_dir(obs_name)
-
-        lcfig_file = target.latest_lc_fig_path
-        if lcfig_file is not None:
-            new_lcfig_filename = f"{int(rank):03d}_{target.objectId}_lc.png"
-            new_lcfig_file = plots_dir / new_lcfig_filename
-            if lcfig_file.exists():
+    def collect_plots(self, target: Target, obs_name: str, ranking: int, fmt="png"):
+        """
+        It's much cheaper to create all the plots once,
+        and then just copy them to a new directory.
+
+        The relevant lc plot for a target is saved under `target.latest_lc_fig_path`
+        The relevant oc plots are a dictionary: `target.latest_oc_fig_paths["lasilla"]` for example.
+        """
+
+        print("DO PLOTS FOR LC", obs_name, target.objectId)
+        plots_path = self.get_output_plots_path(obs_name)
+        objectId = target.objectId
+
+        lc_fig_file = target.latest_lc_fig_path
+        print("COPY FROM SCRATCH FIG", lc_fig_file)
+        if lc_fig_file is not None:
+            new_lc_fig_stem = f"{int(ranking):03d}_{objectId}_lc"
+            new_lc_fig_file = plots_path / f"{new_lc_fig_stem}.{fmt}"
+            if lc_fig_file.exists():
                 try:
-                    shutil.copy2(lcfig_file, new_lcfig_file)
+                    shutil.copy2(lc_fig_file, new_lc_fig_file)
+                    print("COPIED TO", new_lc_fig_file)
                 except FileNotFoundError as e:
                     msg = (
-                        f"\033[33mlc_fig {lcfig_file} missing!\033[0m"
+                        f"\033[33mlc_fig {lc_fig_file} missing!\033[0m"
                         + "\n    the cause is likely that you have two projects "
                         + "with the same project_path, and one has cleared plots"
                     )
                     logger.error(msg)
-        ocfig_file = target.latest_oc_fig_paths.get(obs_name, None)
-        if ocfig_file is not None:
-            new_ocfig_filename = f"{int(rank):03d}_{target.objectId}_oc.png"
-            new_ocfig_file = plots_dir / new_ocfig_filename
-            if ocfig_file.exists():
+        oc_fig_file = target.latest_oc_fig_paths.get(obs_name, None)
+        if oc_fig_file is not None:
+            # Don't need obs_name in new stem - separate dir for each!
+            new_oc_fig_stem = f"{int(ranking):03d}_{objectId}_oc"
+            new_oc_fig_file = plots_path / f"{new_oc_fig_stem}.{fmt}"
+            if oc_fig_file.exists():
                 try:
-                    shutil.copy2(ocfig_file, new_ocfig_file)
+                    shutil.copy2(oc_fig_file, new_oc_fig_file)
                 except FileNotFoundError as e:
                     msg = (
-                        f"\033[33moc_fig {ocfig_file} missing!\033[0m"
+                        f"\033[33moc_fig {oc_fig_file} missing!\033[0m"
                         + f"\n    the likely cause is you have two projects with the"
                         + f"same project_path, and one has cleared plots"
                     )
                     logger.error(msg)
 
-    def perform_messaging_tasks(self, t_ref: Time = None):
-        """
-        Loop through each target in TargetLookup.
-        If there are any messages attached to a target, send them via the available messengers.
-        Messages are (mostly) attached to targets in the TargetLookup.
-
-        Parameters
-        ----------
-        t_ref
-        """
-
-        t_ref = t_ref or Time.now()
-
-        skipped = []
-        no_updates = []
-        sent = []
-
-        minimum_score = self.selector_parameters.get("minimum_score")
-        logger.info("perform messaging tasks")
-        for objectId, target in self.target_lookup.items():
-            logger.debug(f"send messages for {objectId}")
-            if len(target.update_messages) == 0:
-                logger.debug(f"no messages")
-                no_updates.append(objectId)
-                continue
-            last_score = target.get_last_score()
-
-            if last_score < minimum_score:
-                skipped.append(objectId)
-                logger.debug(f"last score: {last_score}")
-                continue
-            if not target.updated:
-                skipped.append(objectId)
-                continue
-
-            intro = f"Updates for {objectId}"
-            messages = [target.get_info_string()] + target.update_messages
-            message_text = "\n".join(msg for msg in messages)
-
-            img_paths = [target.latest_lc_fig_path] + list(
-                target.latest_oc_fig_paths.values()
-            )
-            if self.telegram_messenger is not None:
-                self.telegram_messenger.message_users(texts=message_text)
-                self.telegram_messenger.message_users(img_paths=img_paths)
-            if self.slack_messenger is not None:
-                self.slack_messenger.send_messages(
-                    texts=message_text, img_paths=target.latest_lc_fig_path
-                )
-            sent.append(objectId)
-            time.sleep(2.0)
-
-        # if len(no_updates) > 0:
-        logger.info(f"no updates to send for {len(no_updates)} targets")
-        # if len(skipped) > 0:
-        logger.info(f"skipped messages for {len(skipped)} targets")
-        # if len(sent) > 0:
-        logger.info(f"sent messages for {len(sent)} targets")
-
-    def send_crash_reports(self, text: str = None):
-        """
-        Convenience method for sending most recent traceback via telegram to sudoers.
-
-        Parameters
-        ----------
-        text
-            str or list of str of text to accompany the traceback
-        """
-        if text is None:
-            text = []
-        if isinstance(text, str):
-            text = [text]
-        tr = text + [traceback.format_exc()]
-        logger.error("\n" + "\n".join(tr))
-        if self.telegram_messenger is not None:
-            self.telegram_messenger.message_users(users="sudoers", texts=tr)
-
     def reset_target_figures(self):
         for objectId, target in self.target_lookup.items():
             target.reset_figures()
 
-    def reset_updated_targets(self):
+    def reset_updated_targets(self, t_ref: Time = None):
         for objectId, target in self.target_lookup.items():
             target.updated = False
             target.send_updates = False
@@ -831,6 +807,7 @@
         rows = []
         if len(self.target_lookup) == 0:
             logger.info("no existing targets to write...")
+            return
         for objectId, target in self.target_lookup.items():
             data = dict(
                 objectId=objectId,
@@ -852,10 +829,60 @@
         logger.info(f"write existing targets to:\n    {print_path}")
 
         targets_files = sorted(self.existing_targets_path.glob("*.csv"))
-        N = self.selector_parameters.get("retained_existing_targets_files", 5)
+        N = self.selector_parameters.get("retained_recovery_files", 5)
         targets_files_to_remove = targets_files[:-N]
         for filepath in targets_files_to_remove:
             os.remove(filepath)
+
+    def write_score_histories(self, t_ref: Time = None):
+        for objectId, target in self.target_lookup.items():
+            row_list = []
+            for obs, obs_score_history in target.score_history.items():
+                for data_tuple in obs_score_history:
+                    data = dict(
+                        observatory=obs, mjd=data_tuple[1].mjd, score=data_tuple[0]
+                    )
+                    row_list.append(data)
+            if len(row_list) == 0:
+                return
+            score_history_df = pd.DataFrame(row_list)
+            score_history_df.sort_values(
+                ["observatory", "mjd"], inplace=True, ignore_index=True
+            )
+            score_history_file = self.get_score_history_file(objectId)
+            score_history_df.to_csv(score_history_file, index=False)
+
+    def get_score_history_file(self, objectId: str):
+        score_history_path = self.paths.get("score_history_path", None)
+        if score_history_path is None:
+            score_history_path = self.existing_targets_path / "score_history"
+        score_history_path.mkdir(exist_ok=True, parents=True)
+        return score_history_path / f"{objectId}.csv"
+
+    def write_rank_histories(self, t_ref: Time = None):
+        for objectId, target in self.target_lookup.items():
+            row_list = []
+            for obs, obs_rank_history in target.rank_history.items():
+                for data_tuple in obs_rank_history:
+                    data = dict(
+                        observatory=obs, mjd=data_tuple[1].mjd, ranking=data_tuple[0]
+                    )
+                    row_list.append(data)
+            if len(row_list) == 0:
+                return
+            rank_history_df = pd.DataFrame(row_list)
+            rank_history_df.sort_values(
+                ["observatory", "mjd"], inplace=True, ignore_index=True
+            )
+            rank_history_file = self.get_rank_history_file(objectId)
+            rank_history_df.to_csv(rank_history_file, index=False)
+
+    def get_rank_history_file(self, objectId: str):
+        rank_history_path = self.paths.get("rank_history_path", None)
+        if rank_history_path is None:
+            rank_history_path = self.existing_targets_path / "rank_history"
+        rank_history_path.mkdir(exist_ok=True, parents=True)
+        return rank_history_path / f"{objectId}.csv"
 
     def recover_existing_targets(self, existing_targets_file="last"):
         """
@@ -871,9 +898,10 @@
                 logger.info(f"No existing targets file to recover")
                 return
             existing_targets_file = targets_files[-1]
+        existing_targets_file = Path(existing_targets_file)
 
         if not existing_targets_file.exists():
-            logger.info(f"{existing_target_file.file} missing")
+            logger.info(f"{existing_targets_file.file} missing")
             return
         if existing_targets_file.stat().st_size < 2:
             logger.info("file too small - don't attempt read...")
@@ -886,10 +914,112 @@
                 logger.warning(f"skip load existing {objectId}")
                 continue
             target = Target(objectId, ra=row.ra, dec=row.dec, base_score=row.base_score)
+            self.recover_score_history(target)
+            self.recover_rank_history(target)
             self.add_target(target)
             recovered_targets.append(objectId)
         logger.info(f"recovered {len(recovered_targets)} existing targets")
         return recovered_targets
+
+    def recover_score_history(self, target: Target):
+        score_history_file = self.get_score_history_file(target.objectId)
+        if not score_history_file.exists():
+            return
+        score_history = pd.read_csv(score_history_file)
+        for obs_name, history in score_history.groupby("observatory"):
+            for ii, row in history.iterrows():
+                score_t_ref = Time(row.mjd, format="mjd")
+                target.update_score_history(row.score, obs_name, t_ref=score_t_ref)
+
+    def recover_rank_history(self, target: Target):
+        rank_history_file = self.get_rank_history_file(target.objectId)
+        if not rank_history_file.exists():
+            return
+        rank_history = pd.read_csv(rank_history_file)
+        for obs_name, history in rank_history.groupby("observatory"):
+            for ii, row in history.iterrows():
+                rank_t_ref = Time(row.mjd, format="mjd")
+                target.update_rank_history(row["ranking"], obs_name, t_ref=rank_t_ref)
+
+    def perform_messaging_tasks(self, t_ref: Time = None):
+        """
+        Loop through each target in TargetLookup.
+        If there are any messages attached to a target, send them via the available messengers.
+        Messages are (mostly) attached to targets in the TargetLookup.
+
+        Parameters
+        ----------
+        t_ref
+        """
+
+        t_ref = t_ref or Time.now()
+
+        skipped = []
+        no_updates = []
+        sent = []
+
+        minimum_score = self.selector_parameters.get("minimum_score")
+        logger.info("perform messaging tasks")
+        for objectId, target in self.target_lookup.items():
+            logger.debug(f"messaging for {objectId}")
+            if len(target.update_messages) == 0:
+                logger.debug(f"no messages")
+                no_updates.append(objectId)
+                continue
+            if not target.updated:
+                logger.debug(f"not updated; skip")
+                skipped.append(objectId)
+                continue
+            last_score = target.get_last_score()
+            if last_score is None:
+                skipped.append(objectId)
+                logger.debug(f"last score is None")
+                continue
+
+            if last_score < minimum_score:
+                skipped.append(objectId)
+                logger.debug(f"last score: {last_score} < {minimum_score}; skip")
+                continue
+
+            intro = f"Updates for {objectId}"
+            messages = [target.get_info_string()] + target.update_messages
+            message_text = "\n".join(msg for msg in messages)
+
+            img_paths = [target.latest_lc_fig_path] + list(
+                target.latest_oc_fig_paths.values()
+            )
+            if self.telegram_messenger is not None:
+                self.telegram_messenger.message_users(texts=message_text)
+                self.telegram_messenger.message_users(img_paths=img_paths)
+            if self.slack_messenger is not None:
+                self.slack_messenger.send_messages(
+                    texts=message_text, img_paths=target.latest_lc_fig_path
+                )
+            sent.append(objectId)
+            time.sleep(2.0)
+
+        logger.info(f"no updates to send for {len(no_updates)} targets")
+        logger.info(f"skipped messages for {len(skipped)} targets")
+        logger.info(f"sent messages for {len(sent)} targets")
+        return sent, skipped, no_updates
+
+    def send_crash_reports(self, text: str = None):
+        """
+        Convenience method for sending most recent traceback via telegram to sudoers.
+
+        Parameters
+        ----------
+        text
+            str or list of str of text to accompany the traceback
+        """
+        if text is None:
+            text = []
+        if isinstance(text, str):
+            text = [text]
+        tr = text + [traceback.format_exc()]
+        logger.error("\n" + "\n".join(tr))
+        if self.telegram_messenger is not None:
+            self.telegram_messenger.message_users(users="sudoers", texts=tr)
 
     def perform_iteration(
         self,
@@ -915,8 +1045,7 @@
 
         # =============== are there any tasks we should skip? =============== #
         config_skip_tasks = self.selector_parameters.get("skip_tasks", [])
-        if skip_tasks is None:
-            skip_tasks = []
+        skip_tasks = skip_tasks or []
         skip_tasks = skip_tasks + config_skip_tasks
         invalid_skip_tasks = [
             task for task in skip_tasks if task not in VALID_SKIP_TASKS
@@ -935,7 +1064,7 @@
         else:
             logger.info("skip query manager tasks")
 
-        # ================ Prep before modeling and scoring ================ #
+        # ================= Prep before modeling and scoring ================= #
         self.compute_observatory_info(t_ref=t_ref)
         self.compile_target_lightcurves(
             lightcurve_compiler=lightcurve_compiler, t_ref=t_ref
@@ -984,20 +1113,33 @@
         if not "plotting" in skip_tasks:
             lazy_plotting = self.selector_parameters.get("lazy_plotting", True)
             plotting_interval = self.selector_parameters.get("plotting_interval", 0.25)
-            self.build_lightcurve_plots(
-                lc_plotting_function=lc_plotting_function,
+            self.plot_target_lightcurves(
+                plotting_function=lc_plotting_function,
                 lazy=lazy_plotting,
                 interval=plotting_interval,
                 t_ref=t_ref,
             )
-            self.build_observing_charts(t_ref=t_ref)
+            self.plot_target_observing_charts(t_ref=t_ref)
         else:
             logger.info("skip plotting")
 
         # ============================= Ranking ============================= #
-        self.clear_output_directories()  # In prep for the new outputs
+        self.clear_output_plots()  # In prep for the new outputs
         self.build_all_ranked_target_lists(t_ref=t_ref, plots=True, write_list=True)
-        return
+
+        # Reset all the targets to unupdated.
+        self.reset_updated_targets()
+
+        # =============== Checkpoint the current target list ================ #
+        if "write_targets" not in skip_tasks:
+            self.write_existing_target_list(t_ref=t_ref)
+            self.write_score_histories(t_ref=t_ref)
+            self.write_rank_histories(t_ref=t_ref)
+
+        # ====================== Broadcast any messages ====================== #
+        if "messaging" not in skip_tasks:
+            self.perform_messaging_tasks()
+        return None
 
     def start(
         self,
@@ -1005,11 +1147,7 @@
         modeling_function: List[Callable] = None,
         lightcurve_compiler: Callable = None,
         lc_plotting_function: Callable = None,
-<<<<<<< HEAD
-        recover_targets=True,
-=======
         existing_targets_file=False,
->>>>>>> 04bb98bd
         iterations=None,
     ):
         """
@@ -1023,14 +1161,7 @@
             function(s) to build models for targets
         lightcurve_compiler: Callable [optional]
 
-<<<<<<< HEAD
-        if recover_targets:
-            recovered_targets = self.recover_existing_targets()
-        else:
-            recovered_targets = []
-=======
         lc_plotting_function: Callable
->>>>>>> 04bb98bd
 
         existing_targets_file: optional, default=False
             path to an existing_targets_file, or "last"
@@ -1048,6 +1179,7 @@
             self.recover_existing_targets(existing_targets_file=existing_targets_file)
 
         if self.telegram_messenger is not None:
+            # Send some messages on start-up.
             try:
                 nodename = os.uname().nodename
             except Exception as e:
@@ -1061,9 +1193,13 @@
             )
             self.telegram_messenger.message_users(texts=msg, users="sudoers")
 
-        # =========================== Start the loop ========================= #
+        # ========================= loop indefinitely ======================== #
         while True:
             t_ref = Time.now()
+
+            skip_tasks = []
+            if N_iterations == 0:
+                skip_tasks.append("messaging")
 
             try:
                 self.perform_iteration(
@@ -1071,6 +1207,7 @@
                     modeling_function=modeling_function,
                     lightcurve_compiler=lightcurve_compiler,
                     lc_plotting_function=lc_plotting_function,
+                    skip_tasks=skip_tasks,
                     t_ref=t_ref,
                 )
             except Exception as e:
@@ -1079,26 +1216,7 @@
                 self.send_crash_reports(text=crash_text)
                 sys.exit()
 
-<<<<<<< HEAD
-            if N_iterations == 0 and recover_targets:
-                for objectId in recovered_targets:
-                    # Need to do this after iteration, otherwise models set to updated.
-                    target = self.target_lookup[objectId]
-                    target.updated = False
-
-            self.perform_messaging_tasks()
-
-            # self.reset_target_figures() # NO - lazy plotting instead.
-            self.reset_updated_targets()
-
-=======
             # Some post-loop tasks
-            if N_iterations > 0:
-                self.perform_messaging_tasks()
-            self.reset_updated_targets()
->>>>>>> 04bb98bd
-            self.write_existing_target_list()
-
             N_iterations = N_iterations + 1
             if iterations is not None:
                 if N_iterations >= iterations:

import copy
import getpass
import io
import requests
import time
import yaml
from logging import getLogger
from pathlib import Path
from typing import Dict, List

import numpy as np

import pandas as pd

from astropy.time import Time

from dk154_targets import Target

from dk154_targets.query_managers.base import BaseQueryManager
from dk154_targets.query_managers.exc import BadKafkaConfigError, MissingObjectIdError
from dk154_targets.utils import calc_file_age

logger = getLogger(__name__.split(".")[-1])


def process_atlas_lightcurve(detections: pd.DataFrame):
    detections.rename({"MJD": "mjd"}, inplace=True, axis=1)

    jd_dat = Time(detections["mjd"], format="mjd").jd
    detections.insert(1, "jd", jd_dat)
    return detections


def target_from_atlas_lightcurve(lightcurve: pd.DataFrame):
    pass


def get_empty_atlas_lightcurve():
    cols = "mjd,jd,m,dm,uJy,duJy,F,err,chi/N,RA,Dec,x,y,maj,min,phi,apfit,mag5sig,Sky,Obs".split(
        ","
    )
    return pd.DataFrame([], columns=cols)


<<<<<<< HEAD
=======


>>>>>>> 8f89b527
class AtlasQueryManager(BaseQueryManager):
    name = "atlas"

    # these are the normal http response codes...
    QUERY_EXISTS = 200
    QUERY_SUBMITTED = 201
    QUERY_BAD_REQUEST = 400
    QUERY_THROTTLED = 429

    comment_delim = ":"

    default_query_parameters = {
        "lookback_time": 30.0,
        "interval": 2.0,
        "max_submitted": 25,
        "requests_timeout": 20.0,
    }

    def __init__(
        self,
        atlas_config,
        target_lookup: Dict[str, Target],
        data_path=None,
        create_paths=True,
    ):
        self.atlas_config = atlas_config
        self.target_lookup = target_lookup

        self.project_string = self.atlas_config.get("project_string", None)
        if self.project_string is None:
            self.project_string = Path(data_path).parent

        token = self.atlas_config.get("token", None)
        if token is None:
            raise ValueError("no token provided in `query_parameters`: `atlas`")

        self.atlas_headers = dict(
            Authorization=f"Token {token}", Accept="application/json"
        )

        self.query_parameters = self.default_query_parameters.copy()
        query_params = self.atlas_config.get("query_parameters", {})
        self.query_parameters.update(query_params)

        self.submitted_queries = {}
        self.throttled_queries = []

        self.process_paths(data_path=data_path, create_paths=create_paths)

    def get_atlas_query_comment(self, objectId):
<<<<<<< HEAD
        return f"{objectId}{self.comment_delim}{self.project_string}"
=======
        return f"{objectId}" # {self.comment_delim}{self.project_string}"
>>>>>>> 8f89b527

    def recover_finished_queries(self, t_ref: Time = None):
        t_ref = t_ref or Time.now()

        finished_queries = []
        ongoing_queries = []

        finished_task_results = {}

        next_url = AtlasQuery.atlas_default_queue_url

        while next_url is not None:
            task_response = AtlasQuery.get_existing_queries(
                headers=self.atlas_headers, url=next_url
            )
            task_results = task_response["results"]
            for task_result in task_results[::-1]:
                submit_comment = task_result.get("comment", None)
                if submit_comment is None:
                    logger.warning("existing query has no comment")
                    continue
                #objectId, project_str = submit_comment.split(self.comment_delim)
                #if project_str != self.project_string:
                #    continue
                objectId = submit_comment

                task_url = task_result.get("url", None)
                status = self.recover_query_data(objectId, task_url)
                if status == self.QUERY_SUBMITTED:
                    self.submitted_queries[objectId] = task_url
                    ongoing_queries.append(objectId)
                elif status == self.QUERY_EXISTS:
                    self.submitted_queries.pop(
                        objectId, None
                    )  # remove from submitted queries.
                    finished_task_results[objectId] = task_url
                    finished_queries.append(objectId)
            next_url = task_response["next"]

        for objectId, finished_task_url in finished_task_results.items():
            with requests.Session() as s:
                s.delete(finished_task_url, headers=self.atlas_headers)

        logger.info(f"{len(finished_queries)} finished, {len(ongoing_queries)} ongoing")
        return finished_queries, ongoing_queries

    def recover_query_data(self, objectId, task_url, t_ref: Time = None):
        t_ref = t_ref or Time.now()

        with requests.Session() as s:
            query_response = s.get(task_url, headers=self.atlas_headers)
            query_data = query_response.json()

            # Is the query finished
            finishtimestamp = query_data.get("finishtimestamp", None)
            if finishtimestamp is None:
                logger.debug(f"{objectId} query not finished")
                return self.QUERY_SUBMITTED

            result_url = query_data.get("result_url", None)
            if result_url is None:
                error_msg = query_data.get("error_msg", None)
                if error_msg is not None:
                    if error_msg == "No data returned":
                        lightcurve = get_empty_atlas_lightcurve()
                    else:
                        logger.warning(f"{objectId} unexpected error {error_msg}")
            else:
                lightcurve_data = s.get(result_url, headers=self.atlas_headers)
                raw_lightcurve = AtlasQuery.process_response(lightcurve_data)
                lightcurve = process_atlas_lightcurve(raw_lightcurve)

            lightcurve_file = self.get_lightcurve_file(objectId)
            if len(lightcurve) == 0:
                if lightcurve_file.exists():
                    # If there is existing data, might as well keep it, and update
                    # the file timestamp, so we don't just try again needlessly.
                    lightcurve = pd.read_csv()
            # else:
            #    if lightcurve_file.exists():
            lightcurve.to_csv(lightcurve_file, index=False)

            return self.QUERY_EXISTS

    def retry_throttled_queries(self, t_ref: Time = None):
        t_ref = t_ref or Time.now()

        logger.info(f"retry {len(self.throttled_queries)} throttled queries")

        old_throttled_list = self.throttled_queries
        self.throttled_queries = []
        submitted_queries, throttled_queries = self.submit_new_queries(
            self.throttled_queries, t_ref=t_ref
        )
        if len(self.throttled_queries) != len(throttled_queries):
            raise ValueError("throttled queries not correctly set")

    def submit_new_queries(self, objectId_list: List[str], t_ref: Time = None):
        t_ref = t_ref or Time.now()

        submitted = []
        throttled = []
        self_throttled = False
        atlas_throttled = False

        for objectId in objectId_list:
            if objectId in self.submitted_queries:
                continue  # Already submitted
            if objectId in self.throttled_queries:
                continue  # Already waiting

            if atlas_throttled:
                throttled.append(objectId)
                continue

            target = self.target_lookup.get(objectId, None)
            if target is None:
                logger.warning(f"{objectId} target does not exist!")
                continue

            if len(self.submitted_queries) >= self.query_parameters["max_submitted"]:
                self_throttled = True
                throttled.append(objectId)
                continue

            query_status = self.submit_query(target, t_ref=t_ref)
            if query_status == self.QUERY_SUBMITTED:
                submitted.append(objectId)
            elif query_status == self.QUERY_THROTTLED:
                throttled.append(objectId)
                atlas_throttled = True
                msg = "\033[33;1mATLAS THROTTLED\033[0m: no more queries for now..."
                logger.warning(msg)

        self.throttled_queries.extend(throttled)
        logger.info(f"{len(submitted)} new submitted, {len(throttled)} throttled")
        return submitted, throttled

    def submit_query(self, target: Target, t_ref: Time = None):
        t_ref = t_ref or Time.now()

        query_data = self.prepare_query_data(target, t_ref=t_ref)
        if query_data.get("ra", None) is None or query_data.get("dec", None) is None:
            logger.warning(
                f"\033[33m{target.objectId} ra/dec is None!\033[0m skip submit."
            )
            return self.QUERY_BAD_REQUEST

        res = AtlasQuery.atlas_query(query_data, headers=self.atlas_headers)
        if res.status_code == self.QUERY_SUBMITTED:
            task_url = res.json()["url"]
            self.submitted_queries[target.objectId] = task_url
            return res.status_code
        elif res.status_code == self.QUERY_THROTTLED:
            self.throttled_queries.append(target.objectId)
            return res.status_code
        else:
            msg = f"{target.objectId} query status \033[33;1m{res.status_code}\033[0m: {res.reason}"
            logger.error(msg)
            return res.status_code

    def prepare_query_data(self, target: Target, t_ref: Time = None):
        t_ref = t_ref or Time.now()

        if target.atlas_data.lightcurve is None:
            mjd_min = t_ref.mjd - self.query_parameters["lookback_time"]
        else:
            mjd_min = target.atlas_data.lightcurve["mjd"].min() - 1e-3

        comment = self.get_atlas_query_comment(target.objectId)

        return dict(
            ra=target.ra,
            dec=target.dec,
            mjd_min=mjd_min,
            mjd_max=t_ref.mjd - 1e-3,
            send_email=False,
            comment=comment,
        )

    def select_query_candidates(self, t_ref: Time = None):
        t_ref = t_ref or Time.now()

        score_lookup = {}
        for objectId, target in self.target_lookup.items():
            last_score = target.get_last_score(obs_name="no_observatory")
            if last_score is None:
                continue
            lightcurve_file = self.get_lightcurve_file(objectId)
            lightcurve_file_age = calc_file_age(lightcurve_file, t_ref)
            if lightcurve_file_age < self.query_parameters["interval"]:
                continue
            score_lookup[objectId] = last_score
        object_series = pd.Series(score_lookup)
        object_series.sort_values(inplace=True, ascending=False)
        return object_series.index

    def load_target_lightcurves(self, t_ref: Time = None):
        t_ref = t_ref or Time.now()

        loaded = []
        t_start = time.perf_counter()
        for objectId, target in self.target_lookup.items():
            lightcurve_file = self.get_lightcurve_file(objectId)
            if not lightcurve_file.exists():
                continue
            lightcurve = pd.read_csv(lightcurve_file)
            if lightcurve.empty:
                continue
            existing_lightcurve = target.atlas_data.lightcurve
            if existing_lightcurve is None:
                target.atlas_data.add_lightcurve(lightcurve)
            else:
                if len(lightcurve) > len(existing_lightcurve):
                    target.atlas_data.add_lightcurve(lightcurve)
                else:
                    continue
            loaded.append(objectId)
            target.updated = True
            target.update_messages.append("New atlas data!")
        t_end = time.perf_counter()
        if len(loaded) > 0:
            logger.info(f"{len(loaded)} lightcurves loaded in {(t_end-t_start):.1f}s")

    def perform_all_tasks(self, t_ref: Time = None):
        t_ref = t_ref or Time.now()

        self.recover_finished_queries(t_ref=t_ref)  # also populates "submitted queries"
        self.retry_throttled_queries(t_ref=t_ref)
        query_candidates = self.select_query_candidates(t_ref=t_ref)
        self.submit_new_queries(query_candidates, t_ref=t_ref)
        # self.recover_finished_queries(t_ref=t_ref)
        self.load_target_lightcurves(t_ref=t_ref)


class AtlasQuery:
    atlas_base_url = "https://fallingstar-data.com/forcedphot"
    atlas_default_queue_url = f"{atlas_base_url}/queue/"

    def __init__(self):
        pass

    @staticmethod
    def get_atlas_token():
        username = input("Username: ")
        password = getpass.getpass("Password [input hidden]: ")
        url = f"{AtlasQuery.atlas_base_url}/api-token-auth/"  # NOTE TRAILING SLASH!
        response = requests.post(url, data=dict(username=username, password=password))
        try:
            token = response.json()["token"]
            print(f"Your ATLAS token is: {token}")
        except KeyError:
            print(response.json())

    @classmethod
    def atlas_query(cls, data, headers):
        res = requests.post(url=cls.atlas_default_queue_url, headers=headers, data=data)
        return res

    @classmethod
    def get_existing_queries(cls, headers, url=None):
        if url is None:
            url = cls.atlas_default_queue_url
        res = requests.get(url=url, headers=headers)
        return res.json()

    @staticmethod
    def process_response(photom_data, text_processed=False):
        if not text_processed:
            textdata = photom_data.text
        else:
            textdata = photom_data
        lightcurve = pd.read_csv(
            io.StringIO(textdata.replace("###", "")), delim_whitespace=True
        )
        return lightcurve<|MERGE_RESOLUTION|>--- conflicted
+++ resolved
@@ -42,11 +42,6 @@
     return pd.DataFrame([], columns=cols)
 
 
-<<<<<<< HEAD
-=======
-
-
->>>>>>> 8f89b527
 class AtlasQueryManager(BaseQueryManager):
     name = "atlas"
 
@@ -97,11 +92,7 @@
         self.process_paths(data_path=data_path, create_paths=create_paths)
 
     def get_atlas_query_comment(self, objectId):
-<<<<<<< HEAD
-        return f"{objectId}{self.comment_delim}{self.project_string}"
-=======
-        return f"{objectId}" # {self.comment_delim}{self.project_string}"
->>>>>>> 8f89b527
+        return f"{objectId}"  # {self.comment_delim}{self.project_string}"
 
     def recover_finished_queries(self, t_ref: Time = None):
         t_ref = t_ref or Time.now()
@@ -123,8 +114,8 @@
                 if submit_comment is None:
                     logger.warning("existing query has no comment")
                     continue
-                #objectId, project_str = submit_comment.split(self.comment_delim)
-                #if project_str != self.project_string:
+                # objectId, project_str = submit_comment.split(self.comment_delim)
+                # if project_str != self.project_string:
                 #    continue
                 objectId = submit_comment
 
